'use strict';

import {
    IPCMessageReader,
    IPCMessageWriter,
    IConnection,
    createConnection,
    TextDocuments,
    InitializeResult,
    Diagnostic,
    DiagnosticSeverity,
    TextDocumentPositionParams,
    CompletionItemKind,
    CompletionItem,
    Definition,
    Location,
    Range,
    Position,
    DocumentFormattingParams,
    TextEdit,
    DocumentRangeFormattingParams,
    FormattingOptions
} from 'vscode-languageserver';

import * as fs from 'fs';
import * as glob from 'glob-fs';

//Create connection and setup communication between the client and server
let connection: IConnection = createConnection(new IPCMessageReader(process), new IPCMessageWriter(process));
let documents: TextDocuments = new TextDocuments();
documents.listen(connection);
let workspaceRoot: string;
//Array will be populated with all the steps found
let steps = [];
// Object will be populated with all the pages found
let pages = {};
//Gerkin Reg ex
let gerkinRegEx = /^\s*(Given|When|Then|And) /;
// Object, which contains current configuration
let settings;

//get unique id for the elements ids
let id = {
    x: 0,
    get() {
        return this.x++;
    }
};

interface Step {
    id: string,
    reg: RegExp,
    text: string,
    desc: string,
    def: Definition
}

interface StepLine {
    //Line without 'Given|When|Then|And' part
    stepPart: string,
    //Step, matched to the stepPart, or null if absent
    stepMatch: Step,
    //Start position of line
    start: number,
    //End position of line
    end: number
}

interface PageObject {
    id: string,
    text: string,
    desc: string,
    def: Definition
}

interface Page {
    id: string,
    text: string,
    desc: string,
    def: Definition,
    objects: PageObject[]
}

//Return start, end position and matched (if any) Gherkin step
function handleLine(line: String): StepLine {
    let typeRegEx = /Given |When |Then |And /;
    let typeMatch = line.match(typeRegEx);
    let typePart = typeMatch[0];
    let stepPart = line.replace(gerkinRegEx, '');
    let stepMatch;
    for (let i = 0; i < steps.length; i++) {
        if (stepPart.search(steps[i].reg) !== -1) {
            stepMatch = steps[i];
            break;
        }
    }
    let start = typeMatch.index;
    let end = typeMatch.index + typePart.length + stepPart.length;
    return {
        stepPart: stepPart,
        stepMatch: stepMatch,
        start: start,
        end: end
    };
}

//Validate all the Gherkin lines using steps[] and pages{}
function validate(text: String): Diagnostic[] {
    let lines = text.split(/\r?\n/g);
    let diagnostics: Diagnostic[] = [];
    lines.forEach((line, i) => {
        if (line.search(gerkinRegEx) !== -1) {
            let res = handleLine(line);
            if (!res.stepMatch) {
                diagnostics.push({
                    severity: DiagnosticSeverity.Warning,
                    range: {
                        start: { line: i, character: res.start },
                        end: { line: i, character: res.end }
                    },
                    message: `Was unable to find step for "${line}"`,
                    source: 'ex'
                });
            } else {
                if (Object.keys(pages).length) {
                    let match = line.match(/"[^"^\s]*"."[^"^\s]*"/g);
                    if (match) {
                        match.forEach(m => {
                            let [page, pageObject] = m.match(/"([^"]*)"/g).map(v => {return v.replace(/"/g, ''); });
                            if (!pages[page]) {
                                let pagePos = line.search(new RegExp(`"${page}"."`)) + 1;
                                diagnostics.push({
                                    severity: DiagnosticSeverity.Warning,
                                    range: {
                                        start: { line: i, character: pagePos },
                                        end: { line: i, character: pagePos + page.length }
                                    },
                                    message: `"${page}" page doesn't exists`,
                                    source: 'ex'
                                });
                            }
                            if (!pages[page] || !pages[page].objects.find((val) => {return val.text === pageObject; })) {
                                let pageObjectPos = line.search(new RegExp(`"."${pageObject}"`)) + 3;
                                diagnostics.push({
                                    severity: DiagnosticSeverity.Warning,
                                    range: {
                                        start: { line: i, character: pageObjectPos },
                                        end: { line: i, character: pageObjectPos + pageObject.length }
                                    },
                                    message: `"${pageObject}" page object for "${page}" page doesn't exists`,
                                    source: 'ex'
                                });
                            }
                        });
                    }
                }
            }
        }
    });
    return diagnostics;
}

interface Settings {
    cucumberautocomplete: AppSettings
}

interface AppSettings {
    steps: string | string[],
    pages?: Object
}

<<<<<<< HEAD
=======
//Check path, determine its type and get all the possible steps using getFileSteps()
function getAllPathSteps(stepsPath): Step[] {
    let f = fs.lstatSync(stepsPath);
    if (f.isFile()) {
        return getFileSteps(stepsPath);
    } else if (f.isDirectory()) {
        let res = [];
        fs.readdirSync(stepsPath).forEach(val => {
            let filePath = stepsPath + '/' + val;
            if (fs.lstatSync(filePath).isFile() && filePath.match(/\.js/)) {
                res = res.concat(getFileSteps(filePath));
            }
        });
        return res;
    } else {
        throw new Error(stepsPath + 'is not a valid path');
    }
}

//Add 'file://' for the non-windows OS's and file:/// for windows
function getOSPath(path) {
    if (/win/.test(require('process').platform)) {
        path = 'file:///' + path;
    } else {
        path = 'file://' + path;
    }
    return path;
}

>>>>>>> a80afdbb
//Get all the steps from provided file
function getFileSteps(filePath: string): Step[] {
    let steps = [];
    let regExpStart, regExpEnd;
    if (settings) {
        regExpStart = settings.cucumberautocomplete.regExpStart || '\/';
        regExpEnd = settings.cucumberautocomplete.regExpEnd || '\/';
    } else {
        regExpStart = '\/';
        regExpEnd = '\/';
    }
    fs.readFileSync(filePath, 'utf8').split(/\r?\n/g).forEach((line, lineIndex) => {
<<<<<<< HEAD
        if (line.search(new RegExp('(Given|When|Then).*' + regExpStart + '.+' + regExpEnd)) !== -1) {
            //Get the '//' match
            let match = line.match(new RegExp(regExpStart + '(.+)' + regExpEnd));
            //Get matched text, remove start and finish slashes
            let matchText = match[1];
=======
        if (line.search(/(Given|When|Then).*\/.*\//) !== -1) {
            //Get the '//' match
            let match = line.match(/\/.*\//);
            //Get matched text, remove start and finish slashes
            let matchText = match[0].replace(/^\/|\/$/g, '');
>>>>>>> a80afdbb
            let pos = Position.create(lineIndex, match.index);
            steps.push({
                id: 'step' + id.get(),
                reg: new RegExp(matchText),
                //We should remove text between quotes, '^|$' regexp marks and backslashes
                text: matchText.replace(/^\^|\$$/g, '').replace(/"\([^\)]*\)"/g, '""').replace(/\\/g, ''),
                desc: line.replace(/\{.*/, '').replace(/^\s*/, '').replace(/\s*$/, ''),
                def: Location.create(getOSPath(filePath), Range.create(pos, pos))
            });
        }
    });
    return steps;
}

function getPageObjects(text: string, path: string): PageObject[] {
    let res = [];
    text.split(/\r?\n/g).forEach((line, i) => {
        let poMatch = line.match(/[\s\.]([a-zA-z][^\s^\.]*)\s*[:=]/);
        if (poMatch) {
            let pos = Position.create(i, 0);
            if (!res.find(v => {return v.text === poMatch[1]; })) {
                res.push({
                    id: 'pageObect' + id.get(),
                    text: poMatch[1],
                    desc: line,
                    def: Location.create(getOSPath(path), Range.create(pos, pos))
                });
            }
        }
    });
    return res;
}

//Get Page object
function getPage(name: string, path: string): Page {
    let text = fs.readFileSync(path, 'utf8');
    let zeroPos = Position.create(0, 0);
    return {
        id: 'page' + id.get(),
        text: name,
        desc: text.split(/\r?\n/g).slice(0, 10).join('\r\n'),
        def: Location.create(getOSPath(path), Range.create(zeroPos, zeroPos)),
        objects: getPageObjects(text, path)
    };
}

//Get steps completion
function getStepsCompletion(line: string): CompletionItem[] {
    //Get line part without gherkin (Given When Then)
    let stepPart = line.replace(gerkinRegEx, '');
    //Return all the braces into default state
    stepPart = stepPart.replace(/"[^"]*"/g, '""');
    //We should not obtain last word
    stepPart = stepPart.replace(/[^\s]+$/, '');
    //We should replace/search only string beginning
    let stepPartRe = new RegExp('^' + stepPart);
    return steps
    .filter(el => {
        return el.text.search(stepPartRe) !== -1;
    })
    .map(step => {
        return {
            label: step.text.replace(stepPartRe, ''),
            kind: CompletionItemKind.Function,
            data: step.id
        };
    });
}

function getPageCompletion(): CompletionItem[] {
    return Object.keys(pages).map((page) => {
        return {
            label: pages[page].text,
            kind: CompletionItemKind.Function,
            data: pages[page].id
        };
    });
}

function getPageObjectCompletion(page: string): CompletionItem[] {
    return pages[page].objects.map((pageObject) => {
        return {
            label: pageObject.text,
            kind: CompletionItemKind.Function,
            data: pageObject.id
        };
    });
}

//Current position of our cursor
enum PositionType {
    Step,
    Page,
    PageObject
}

interface PositionObject {
    type: PositionType,
    page?: string,
    pageObject?: string
}

function getPositionObject(line: string, position: number): PositionObject {
    let slicedLine = line.slice(0, position);
    let match = slicedLine.match(/"/g);
    if (match && match.length % 2) {
        //Double quote was opened but was not closed
        let pageMatch = slicedLine.match(/"([^"]*)"\."([^"]*)$/);
        let endLine = line.slice(position).replace(/".*/, '');
        if (pageMatch) {
            return {
                type: PositionType.PageObject,
                page: pageMatch[1],
                pageObject: pageMatch[2] + endLine
            };
        } else {
            return {
                type: PositionType.Page,
                page: slicedLine.match(/([^"]*)$/)[1] + endLine
            };
        }
    } else {
        return {type: PositionType.Step};
    }
}

connection.onInitialize((params): InitializeResult => {
    workspaceRoot = params.rootPath;
    // setSteps();
    return {
        capabilities: {
            // Full text sync mode
            textDocumentSync: documents.syncKind,
            //Completion will be triggered after every character pressing
            completionProvider: {
                resolveProvider: true,
            },
            definitionProvider : true,
            documentFormattingProvider : true,
            documentRangeFormattingProvider: true
        }
    };
});

function populateStepsAndPageObjects() {
    //Populate steps array
    let stepsPathes = [].concat(settings.cucumberautocomplete.steps);
    steps = [];
    stepsPathes.forEach((path) => {
        glob({ gitignore: true }).readdirSync(path).forEach(f => {
            steps = steps.concat(getFileSteps(f));
        });
    });

    //Populate pages array
    let pagesObj = settings.cucumberautocomplete.pages;
    pages = {};
    Object.keys(pagesObj).forEach((key) => {
        let path = workspaceRoot + '/' + pagesObj[key];
        pages[key] = getPage(key, path);
    });
}

connection.onDidChangeConfiguration((change) => {
    //Get settings object
    settings = <Settings>change.settings;
});

documents.onDidOpen(() => {
    settings && populateStepsAndPageObjects();
});

connection.onCompletion((position: TextDocumentPositionParams): CompletionItem[] => {
    let text = documents.get(position.textDocument.uri).getText().split(/\r?\n/g);
    let line = text[position.position.line];
    let char = position.position.character;
    let positionObj = getPositionObject(line, char);
    if (line.search(gerkinRegEx) !== -1) {
        switch (positionObj.type) {
            case PositionType.Page:
                return getPageCompletion();
            case PositionType.Step:
                return getStepsCompletion(line);
            case PositionType.PageObject:
                return getPageObjectCompletion(positionObj.page);
        }
    }
});

connection.onCompletionResolve((item: CompletionItem): CompletionItem => {
    let step = steps.find((el) => {return el.id === item.data; });
    item.detail = step.text;
    item.documentation = step.desc;
    return item;
});

documents.onDidChangeContent((change): void => {
    let changeText = change.document.getText();
    let diagnostics = validate(changeText);
    connection.sendDiagnostics({ uri: change.document.uri, diagnostics });
    //Populate steps and page objects after every symbol typed
    settings && populateStepsAndPageObjects();
});

connection.onDefinition((position: TextDocumentPositionParams): Definition => {
    let text = documents.get(position.textDocument.uri).getText().split(/\r?\n/g);
    let line = text[position.position.line];
    let char = position.position.character;
    let positionObj = getPositionObject(line, char);
    switch (positionObj.type) {
        case PositionType.Page:
            return pages[positionObj.page].def;
        case PositionType.Step:
            let match = handleLine(line);
            if (match.stepMatch) {
                return match.stepMatch.def;
            }
        case PositionType.PageObject:
            return pages[positionObj.page].objects
                .find((el) => { return positionObj.pageObject === el.text; }).def;
    }
});

interface FormatConf {
    text: string,
    indents: number
}

let formatConf = [
    {text: 'Feature:', indents: 0},
    {text: 'Scenario:', indents: 1},
    {text: 'Given', indents: 2},
    {text: 'When', indents: 2},
    {text: 'Then', indents: 2},
    {text: 'And', indents: 2},
    {text: '#', indents: 2}
];

function format(options: FormattingOptions, text: string, range?: Range): TextEdit  {

    //Get indent
    let spaces = options.insertSpaces;
    let tabSize = options.tabSize;
    let indent;
    if (spaces) {
        indent = ' '.repeat(tabSize);
    } else {
        indent = '\t';
    }

    //Get text array
    let textArr = text.split(/\r?\n/g);

    //Use whole document if no range provided
    if (range) {
        range = Range.create(Position.create(range.start.line, 0), Position.create(range.end.line, textArr[range.end.line].length));
        textArr = textArr.splice(range.start.line, range.end.line - range.start.line + 1);
    } else {
        range = Range.create(Position.create(0, 0), Position.create(textArr.length - 1, textArr[textArr.length - 1].length));
    }

    //Get formatted array
    let indentsCount = 0;
    let newTextArr = textArr.map(line => {
        if (line.search(/^\s*$/) !== -1) {
            return '';
        } else {
            let foundFormat = formatConf.find(conf => {
                return (line.search(new RegExp('^\\s*' + conf.text)) !== -1);
            });
            if (foundFormat) {
                indentsCount = foundFormat.indents;
            }
            return line.replace(/^\s*/, indent.repeat(indentsCount));
        }
    });

    //Return TextEdit
    return TextEdit.replace(range, newTextArr.join('\r\n'));
}

connection.onDocumentFormatting((params: DocumentFormattingParams): TextEdit[] => {
    let text = documents.get(params.textDocument.uri).getText();
    return [format(params.options, text)];
});

connection.onDocumentRangeFormatting((params: DocumentRangeFormattingParams): TextEdit[] => {
    let text = documents.get(params.textDocument.uri).getText();
    return [format(params.options, text, params.range)];
});

connection.listen();<|MERGE_RESOLUTION|>--- conflicted
+++ resolved
@@ -1,520 +1,490 @@
-'use strict';
-
-import {
-    IPCMessageReader,
-    IPCMessageWriter,
-    IConnection,
-    createConnection,
-    TextDocuments,
-    InitializeResult,
-    Diagnostic,
-    DiagnosticSeverity,
-    TextDocumentPositionParams,
-    CompletionItemKind,
-    CompletionItem,
-    Definition,
-    Location,
-    Range,
-    Position,
-    DocumentFormattingParams,
-    TextEdit,
-    DocumentRangeFormattingParams,
-    FormattingOptions
-} from 'vscode-languageserver';
-
-import * as fs from 'fs';
-import * as glob from 'glob-fs';
-
-//Create connection and setup communication between the client and server
-let connection: IConnection = createConnection(new IPCMessageReader(process), new IPCMessageWriter(process));
-let documents: TextDocuments = new TextDocuments();
-documents.listen(connection);
-let workspaceRoot: string;
-//Array will be populated with all the steps found
-let steps = [];
-// Object will be populated with all the pages found
-let pages = {};
-//Gerkin Reg ex
-let gerkinRegEx = /^\s*(Given|When|Then|And) /;
-// Object, which contains current configuration
-let settings;
-
-//get unique id for the elements ids
-let id = {
-    x: 0,
-    get() {
-        return this.x++;
-    }
-};
-
-interface Step {
-    id: string,
-    reg: RegExp,
-    text: string,
-    desc: string,
-    def: Definition
-}
-
-interface StepLine {
-    //Line without 'Given|When|Then|And' part
-    stepPart: string,
-    //Step, matched to the stepPart, or null if absent
-    stepMatch: Step,
-    //Start position of line
-    start: number,
-    //End position of line
-    end: number
-}
-
-interface PageObject {
-    id: string,
-    text: string,
-    desc: string,
-    def: Definition
-}
-
-interface Page {
-    id: string,
-    text: string,
-    desc: string,
-    def: Definition,
-    objects: PageObject[]
-}
-
-//Return start, end position and matched (if any) Gherkin step
-function handleLine(line: String): StepLine {
-    let typeRegEx = /Given |When |Then |And /;
-    let typeMatch = line.match(typeRegEx);
-    let typePart = typeMatch[0];
-    let stepPart = line.replace(gerkinRegEx, '');
-    let stepMatch;
-    for (let i = 0; i < steps.length; i++) {
-        if (stepPart.search(steps[i].reg) !== -1) {
-            stepMatch = steps[i];
-            break;
-        }
-    }
-    let start = typeMatch.index;
-    let end = typeMatch.index + typePart.length + stepPart.length;
-    return {
-        stepPart: stepPart,
-        stepMatch: stepMatch,
-        start: start,
-        end: end
-    };
-}
-
-//Validate all the Gherkin lines using steps[] and pages{}
-function validate(text: String): Diagnostic[] {
-    let lines = text.split(/\r?\n/g);
-    let diagnostics: Diagnostic[] = [];
-    lines.forEach((line, i) => {
-        if (line.search(gerkinRegEx) !== -1) {
-            let res = handleLine(line);
-            if (!res.stepMatch) {
-                diagnostics.push({
-                    severity: DiagnosticSeverity.Warning,
-                    range: {
-                        start: { line: i, character: res.start },
-                        end: { line: i, character: res.end }
-                    },
-                    message: `Was unable to find step for "${line}"`,
-                    source: 'ex'
-                });
-            } else {
-                if (Object.keys(pages).length) {
-                    let match = line.match(/"[^"^\s]*"."[^"^\s]*"/g);
-                    if (match) {
-                        match.forEach(m => {
-                            let [page, pageObject] = m.match(/"([^"]*)"/g).map(v => {return v.replace(/"/g, ''); });
-                            if (!pages[page]) {
-                                let pagePos = line.search(new RegExp(`"${page}"."`)) + 1;
-                                diagnostics.push({
-                                    severity: DiagnosticSeverity.Warning,
-                                    range: {
-                                        start: { line: i, character: pagePos },
-                                        end: { line: i, character: pagePos + page.length }
-                                    },
-                                    message: `"${page}" page doesn't exists`,
-                                    source: 'ex'
-                                });
-                            }
-                            if (!pages[page] || !pages[page].objects.find((val) => {return val.text === pageObject; })) {
-                                let pageObjectPos = line.search(new RegExp(`"."${pageObject}"`)) + 3;
-                                diagnostics.push({
-                                    severity: DiagnosticSeverity.Warning,
-                                    range: {
-                                        start: { line: i, character: pageObjectPos },
-                                        end: { line: i, character: pageObjectPos + pageObject.length }
-                                    },
-                                    message: `"${pageObject}" page object for "${page}" page doesn't exists`,
-                                    source: 'ex'
-                                });
-                            }
-                        });
-                    }
-                }
-            }
-        }
-    });
-    return diagnostics;
-}
-
-interface Settings {
-    cucumberautocomplete: AppSettings
-}
-
-interface AppSettings {
-    steps: string | string[],
-    pages?: Object
-}
-
-<<<<<<< HEAD
-=======
-//Check path, determine its type and get all the possible steps using getFileSteps()
-function getAllPathSteps(stepsPath): Step[] {
-    let f = fs.lstatSync(stepsPath);
-    if (f.isFile()) {
-        return getFileSteps(stepsPath);
-    } else if (f.isDirectory()) {
-        let res = [];
-        fs.readdirSync(stepsPath).forEach(val => {
-            let filePath = stepsPath + '/' + val;
-            if (fs.lstatSync(filePath).isFile() && filePath.match(/\.js/)) {
-                res = res.concat(getFileSteps(filePath));
-            }
-        });
-        return res;
-    } else {
-        throw new Error(stepsPath + 'is not a valid path');
-    }
-}
-
-//Add 'file://' for the non-windows OS's and file:/// for windows
-function getOSPath(path) {
-    if (/win/.test(require('process').platform)) {
-        path = 'file:///' + path;
-    } else {
-        path = 'file://' + path;
-    }
-    return path;
-}
-
->>>>>>> a80afdbb
-//Get all the steps from provided file
-function getFileSteps(filePath: string): Step[] {
-    let steps = [];
-    let regExpStart, regExpEnd;
-    if (settings) {
-        regExpStart = settings.cucumberautocomplete.regExpStart || '\/';
-        regExpEnd = settings.cucumberautocomplete.regExpEnd || '\/';
-    } else {
-        regExpStart = '\/';
-        regExpEnd = '\/';
-    }
-    fs.readFileSync(filePath, 'utf8').split(/\r?\n/g).forEach((line, lineIndex) => {
-<<<<<<< HEAD
-        if (line.search(new RegExp('(Given|When|Then).*' + regExpStart + '.+' + regExpEnd)) !== -1) {
-            //Get the '//' match
-            let match = line.match(new RegExp(regExpStart + '(.+)' + regExpEnd));
-            //Get matched text, remove start and finish slashes
-            let matchText = match[1];
-=======
-        if (line.search(/(Given|When|Then).*\/.*\//) !== -1) {
-            //Get the '//' match
-            let match = line.match(/\/.*\//);
-            //Get matched text, remove start and finish slashes
-            let matchText = match[0].replace(/^\/|\/$/g, '');
->>>>>>> a80afdbb
-            let pos = Position.create(lineIndex, match.index);
-            steps.push({
-                id: 'step' + id.get(),
-                reg: new RegExp(matchText),
-                //We should remove text between quotes, '^|$' regexp marks and backslashes
-                text: matchText.replace(/^\^|\$$/g, '').replace(/"\([^\)]*\)"/g, '""').replace(/\\/g, ''),
-                desc: line.replace(/\{.*/, '').replace(/^\s*/, '').replace(/\s*$/, ''),
-                def: Location.create(getOSPath(filePath), Range.create(pos, pos))
-            });
-        }
-    });
-    return steps;
-}
-
-function getPageObjects(text: string, path: string): PageObject[] {
-    let res = [];
-    text.split(/\r?\n/g).forEach((line, i) => {
-        let poMatch = line.match(/[\s\.]([a-zA-z][^\s^\.]*)\s*[:=]/);
-        if (poMatch) {
-            let pos = Position.create(i, 0);
-            if (!res.find(v => {return v.text === poMatch[1]; })) {
-                res.push({
-                    id: 'pageObect' + id.get(),
-                    text: poMatch[1],
-                    desc: line,
-                    def: Location.create(getOSPath(path), Range.create(pos, pos))
-                });
-            }
-        }
-    });
-    return res;
-}
-
-//Get Page object
-function getPage(name: string, path: string): Page {
-    let text = fs.readFileSync(path, 'utf8');
-    let zeroPos = Position.create(0, 0);
-    return {
-        id: 'page' + id.get(),
-        text: name,
-        desc: text.split(/\r?\n/g).slice(0, 10).join('\r\n'),
-        def: Location.create(getOSPath(path), Range.create(zeroPos, zeroPos)),
-        objects: getPageObjects(text, path)
-    };
-}
-
-//Get steps completion
-function getStepsCompletion(line: string): CompletionItem[] {
-    //Get line part without gherkin (Given When Then)
-    let stepPart = line.replace(gerkinRegEx, '');
-    //Return all the braces into default state
-    stepPart = stepPart.replace(/"[^"]*"/g, '""');
-    //We should not obtain last word
-    stepPart = stepPart.replace(/[^\s]+$/, '');
-    //We should replace/search only string beginning
-    let stepPartRe = new RegExp('^' + stepPart);
-    return steps
-    .filter(el => {
-        return el.text.search(stepPartRe) !== -1;
-    })
-    .map(step => {
-        return {
-            label: step.text.replace(stepPartRe, ''),
-            kind: CompletionItemKind.Function,
-            data: step.id
-        };
-    });
-}
-
-function getPageCompletion(): CompletionItem[] {
-    return Object.keys(pages).map((page) => {
-        return {
-            label: pages[page].text,
-            kind: CompletionItemKind.Function,
-            data: pages[page].id
-        };
-    });
-}
-
-function getPageObjectCompletion(page: string): CompletionItem[] {
-    return pages[page].objects.map((pageObject) => {
-        return {
-            label: pageObject.text,
-            kind: CompletionItemKind.Function,
-            data: pageObject.id
-        };
-    });
-}
-
-//Current position of our cursor
-enum PositionType {
-    Step,
-    Page,
-    PageObject
-}
-
-interface PositionObject {
-    type: PositionType,
-    page?: string,
-    pageObject?: string
-}
-
-function getPositionObject(line: string, position: number): PositionObject {
-    let slicedLine = line.slice(0, position);
-    let match = slicedLine.match(/"/g);
-    if (match && match.length % 2) {
-        //Double quote was opened but was not closed
-        let pageMatch = slicedLine.match(/"([^"]*)"\."([^"]*)$/);
-        let endLine = line.slice(position).replace(/".*/, '');
-        if (pageMatch) {
-            return {
-                type: PositionType.PageObject,
-                page: pageMatch[1],
-                pageObject: pageMatch[2] + endLine
-            };
-        } else {
-            return {
-                type: PositionType.Page,
-                page: slicedLine.match(/([^"]*)$/)[1] + endLine
-            };
-        }
-    } else {
-        return {type: PositionType.Step};
-    }
-}
-
-connection.onInitialize((params): InitializeResult => {
-    workspaceRoot = params.rootPath;
-    // setSteps();
-    return {
-        capabilities: {
-            // Full text sync mode
-            textDocumentSync: documents.syncKind,
-            //Completion will be triggered after every character pressing
-            completionProvider: {
-                resolveProvider: true,
-            },
-            definitionProvider : true,
-            documentFormattingProvider : true,
-            documentRangeFormattingProvider: true
-        }
-    };
-});
-
-function populateStepsAndPageObjects() {
-    //Populate steps array
-    let stepsPathes = [].concat(settings.cucumberautocomplete.steps);
-    steps = [];
-    stepsPathes.forEach((path) => {
-        glob({ gitignore: true }).readdirSync(path).forEach(f => {
-            steps = steps.concat(getFileSteps(f));
-        });
-    });
-
-    //Populate pages array
-    let pagesObj = settings.cucumberautocomplete.pages;
-    pages = {};
-    Object.keys(pagesObj).forEach((key) => {
-        let path = workspaceRoot + '/' + pagesObj[key];
-        pages[key] = getPage(key, path);
-    });
-}
-
-connection.onDidChangeConfiguration((change) => {
-    //Get settings object
-    settings = <Settings>change.settings;
-});
-
-documents.onDidOpen(() => {
-    settings && populateStepsAndPageObjects();
-});
-
-connection.onCompletion((position: TextDocumentPositionParams): CompletionItem[] => {
-    let text = documents.get(position.textDocument.uri).getText().split(/\r?\n/g);
-    let line = text[position.position.line];
-    let char = position.position.character;
-    let positionObj = getPositionObject(line, char);
-    if (line.search(gerkinRegEx) !== -1) {
-        switch (positionObj.type) {
-            case PositionType.Page:
-                return getPageCompletion();
-            case PositionType.Step:
-                return getStepsCompletion(line);
-            case PositionType.PageObject:
-                return getPageObjectCompletion(positionObj.page);
-        }
-    }
-});
-
-connection.onCompletionResolve((item: CompletionItem): CompletionItem => {
-    let step = steps.find((el) => {return el.id === item.data; });
-    item.detail = step.text;
-    item.documentation = step.desc;
-    return item;
-});
-
-documents.onDidChangeContent((change): void => {
-    let changeText = change.document.getText();
-    let diagnostics = validate(changeText);
-    connection.sendDiagnostics({ uri: change.document.uri, diagnostics });
-    //Populate steps and page objects after every symbol typed
-    settings && populateStepsAndPageObjects();
-});
-
-connection.onDefinition((position: TextDocumentPositionParams): Definition => {
-    let text = documents.get(position.textDocument.uri).getText().split(/\r?\n/g);
-    let line = text[position.position.line];
-    let char = position.position.character;
-    let positionObj = getPositionObject(line, char);
-    switch (positionObj.type) {
-        case PositionType.Page:
-            return pages[positionObj.page].def;
-        case PositionType.Step:
-            let match = handleLine(line);
-            if (match.stepMatch) {
-                return match.stepMatch.def;
-            }
-        case PositionType.PageObject:
-            return pages[positionObj.page].objects
-                .find((el) => { return positionObj.pageObject === el.text; }).def;
-    }
-});
-
-interface FormatConf {
-    text: string,
-    indents: number
-}
-
-let formatConf = [
-    {text: 'Feature:', indents: 0},
-    {text: 'Scenario:', indents: 1},
-    {text: 'Given', indents: 2},
-    {text: 'When', indents: 2},
-    {text: 'Then', indents: 2},
-    {text: 'And', indents: 2},
-    {text: '#', indents: 2}
-];
-
-function format(options: FormattingOptions, text: string, range?: Range): TextEdit  {
-
-    //Get indent
-    let spaces = options.insertSpaces;
-    let tabSize = options.tabSize;
-    let indent;
-    if (spaces) {
-        indent = ' '.repeat(tabSize);
-    } else {
-        indent = '\t';
-    }
-
-    //Get text array
-    let textArr = text.split(/\r?\n/g);
-
-    //Use whole document if no range provided
-    if (range) {
-        range = Range.create(Position.create(range.start.line, 0), Position.create(range.end.line, textArr[range.end.line].length));
-        textArr = textArr.splice(range.start.line, range.end.line - range.start.line + 1);
-    } else {
-        range = Range.create(Position.create(0, 0), Position.create(textArr.length - 1, textArr[textArr.length - 1].length));
-    }
-
-    //Get formatted array
-    let indentsCount = 0;
-    let newTextArr = textArr.map(line => {
-        if (line.search(/^\s*$/) !== -1) {
-            return '';
-        } else {
-            let foundFormat = formatConf.find(conf => {
-                return (line.search(new RegExp('^\\s*' + conf.text)) !== -1);
-            });
-            if (foundFormat) {
-                indentsCount = foundFormat.indents;
-            }
-            return line.replace(/^\s*/, indent.repeat(indentsCount));
-        }
-    });
-
-    //Return TextEdit
-    return TextEdit.replace(range, newTextArr.join('\r\n'));
-}
-
-connection.onDocumentFormatting((params: DocumentFormattingParams): TextEdit[] => {
-    let text = documents.get(params.textDocument.uri).getText();
-    return [format(params.options, text)];
-});
-
-connection.onDocumentRangeFormatting((params: DocumentRangeFormattingParams): TextEdit[] => {
-    let text = documents.get(params.textDocument.uri).getText();
-    return [format(params.options, text, params.range)];
-});
-
+'use strict';
+
+import {
+    IPCMessageReader,
+    IPCMessageWriter,
+    IConnection,
+    createConnection,
+    TextDocuments,
+    InitializeResult,
+    Diagnostic,
+    DiagnosticSeverity,
+    TextDocumentPositionParams,
+    CompletionItemKind,
+    CompletionItem,
+    Definition,
+    Location,
+    Range,
+    Position,
+    DocumentFormattingParams,
+    TextEdit,
+    DocumentRangeFormattingParams,
+    FormattingOptions
+} from 'vscode-languageserver';
+
+import * as fs from 'fs';
+import * as glob from 'glob-fs';
+
+//Create connection and setup communication between the client and server
+let connection: IConnection = createConnection(new IPCMessageReader(process), new IPCMessageWriter(process));
+let documents: TextDocuments = new TextDocuments();
+documents.listen(connection);
+let workspaceRoot: string;
+//Array will be populated with all the steps found
+let steps = [];
+// Object will be populated with all the pages found
+let pages = {};
+//Gerkin Reg ex
+let gerkinRegEx = /^\s*(Given|When|Then|And) /;
+// Object, which contains current configuration
+let settings;
+
+//get unique id for the elements ids
+let id = {
+    x: 0,
+    get() {
+        return this.x++;
+    }
+};
+
+interface Step {
+    id: string,
+    reg: RegExp,
+    text: string,
+    desc: string,
+    def: Definition
+}
+
+interface StepLine {
+    //Line without 'Given|When|Then|And' part
+    stepPart: string,
+    //Step, matched to the stepPart, or null if absent
+    stepMatch: Step,
+    //Start position of line
+    start: number,
+    //End position of line
+    end: number
+}
+
+interface PageObject {
+    id: string,
+    text: string,
+    desc: string,
+    def: Definition
+}
+
+interface Page {
+    id: string,
+    text: string,
+    desc: string,
+    def: Definition,
+    objects: PageObject[]
+}
+
+//Return start, end position and matched (if any) Gherkin step
+function handleLine(line: String): StepLine {
+    let typeRegEx = /Given |When |Then |And /;
+    let typeMatch = line.match(typeRegEx);
+    let typePart = typeMatch[0];
+    let stepPart = line.replace(gerkinRegEx, '');
+    let stepMatch;
+    for (let i = 0; i < steps.length; i++) {
+        if (stepPart.search(steps[i].reg) !== -1) {
+            stepMatch = steps[i];
+            break;
+        }
+    }
+    let start = typeMatch.index;
+    let end = typeMatch.index + typePart.length + stepPart.length;
+    return {
+        stepPart: stepPart,
+        stepMatch: stepMatch,
+        start: start,
+        end: end
+    };
+}
+
+//Validate all the Gherkin lines using steps[] and pages{}
+function validate(text: String): Diagnostic[] {
+    let lines = text.split(/\r?\n/g);
+    let diagnostics: Diagnostic[] = [];
+    lines.forEach((line, i) => {
+        if (line.search(gerkinRegEx) !== -1) {
+            let res = handleLine(line);
+            if (!res.stepMatch) {
+                diagnostics.push({
+                    severity: DiagnosticSeverity.Warning,
+                    range: {
+                        start: { line: i, character: res.start },
+                        end: { line: i, character: res.end }
+                    },
+                    message: `Was unable to find step for "${line}"`,
+                    source: 'ex'
+                });
+            } else {
+                if (Object.keys(pages).length) {
+                    let match = line.match(/"[^"^\s]*"."[^"^\s]*"/g);
+                    if (match) {
+                        match.forEach(m => {
+                            let [page, pageObject] = m.match(/"([^"]*)"/g).map(v => {return v.replace(/"/g, ''); });
+                            if (!pages[page]) {
+                                let pagePos = line.search(new RegExp(`"${page}"."`)) + 1;
+                                diagnostics.push({
+                                    severity: DiagnosticSeverity.Warning,
+                                    range: {
+                                        start: { line: i, character: pagePos },
+                                        end: { line: i, character: pagePos + page.length }
+                                    },
+                                    message: `"${page}" page doesn't exists`,
+                                    source: 'ex'
+                                });
+                            }
+                            if (!pages[page] || !pages[page].objects.find((val) => {return val.text === pageObject; })) {
+                                let pageObjectPos = line.search(new RegExp(`"."${pageObject}"`)) + 3;
+                                diagnostics.push({
+                                    severity: DiagnosticSeverity.Warning,
+                                    range: {
+                                        start: { line: i, character: pageObjectPos },
+                                        end: { line: i, character: pageObjectPos + pageObject.length }
+                                    },
+                                    message: `"${pageObject}" page object for "${page}" page doesn't exists`,
+                                    source: 'ex'
+                                });
+                            }
+                        });
+                    }
+                }
+            }
+        }
+    });
+    return diagnostics;
+}
+
+interface Settings {
+    cucumberautocomplete: AppSettings
+}
+
+interface AppSettings {
+    steps: string | string[],
+    pages?: Object
+}
+
+//Add 'file://' for the non-windows OS's and file:/// for windows
+function getOSPath(path) {
+    if (/win/.test(require('process').platform)) {
+        path = 'file:///' + path;
+    } else {
+        path = 'file://' + path;
+    }
+    return path;
+}
+
+//Get all the steps from provided file
+function getFileSteps(filePath: string): Step[] {
+    let steps = [];
+    let regExpStart, regExpEnd;
+    if (settings) {
+        regExpStart = settings.cucumberautocomplete.regExpStart || '\/';
+        regExpEnd = settings.cucumberautocomplete.regExpEnd || '\/';
+    } else {
+        regExpStart = '\/';
+        regExpEnd = '\/';
+    }
+    fs.readFileSync(filePath, 'utf8').split(/\r?\n/g).forEach((line, lineIndex) => {
+        if (line.search(new RegExp('(Given|When|Then).*' + regExpStart + '.+' + regExpEnd)) !== -1) {
+            //Get the '//' match
+            let match = line.match(new RegExp(regExpStart + '(.+)' + regExpEnd));
+            //Get matched text, remove start and finish slashes
+            let matchText = match[1];
+            let pos = Position.create(lineIndex, match.index);
+            steps.push({
+                id: 'step' + id.get(),
+                reg: new RegExp(matchText),
+                //We should remove text between quotes, '^|$' regexp marks and backslashes
+                text: matchText.replace(/^\^|\$$/g, '').replace(/"\([^\)]*\)"/g, '""').replace(/\\/g, ''),
+                desc: line.replace(/\{.*/, '').replace(/^\s*/, '').replace(/\s*$/, ''),
+                def: Location.create(getOSPath(filePath), Range.create(pos, pos))
+            });
+        }
+    });
+    return steps;
+}
+
+function getPageObjects(text: string, path: string): PageObject[] {
+    let res = [];
+    text.split(/\r?\n/g).forEach((line, i) => {
+        let poMatch = line.match(/[\s\.]([a-zA-z][^\s^\.]*)\s*[:=]/);
+        if (poMatch) {
+            let pos = Position.create(i, 0);
+            if (!res.find(v => {return v.text === poMatch[1]; })) {
+                res.push({
+                    id: 'pageObect' + id.get(),
+                    text: poMatch[1],
+                    desc: line,
+                    def: Location.create(getOSPath(path), Range.create(pos, pos))
+                });
+            }
+        }
+    });
+    return res;
+}
+
+//Get Page object
+function getPage(name: string, path: string): Page {
+    let text = fs.readFileSync(path, 'utf8');
+    let zeroPos = Position.create(0, 0);
+    return {
+        id: 'page' + id.get(),
+        text: name,
+        desc: text.split(/\r?\n/g).slice(0, 10).join('\r\n'),
+        def: Location.create(getOSPath(path), Range.create(zeroPos, zeroPos)),
+        objects: getPageObjects(text, path)
+    };
+}
+
+//Get steps completion
+function getStepsCompletion(line: string): CompletionItem[] {
+    //Get line part without gherkin (Given When Then)
+    let stepPart = line.replace(gerkinRegEx, '');
+    //Return all the braces into default state
+    stepPart = stepPart.replace(/"[^"]*"/g, '""');
+    //We should not obtain last word
+    stepPart = stepPart.replace(/[^\s]+$/, '');
+    //We should replace/search only string beginning
+    let stepPartRe = new RegExp('^' + stepPart);
+    return steps
+    .filter(el => {
+        return el.text.search(stepPartRe) !== -1;
+    })
+    .map(step => {
+        return {
+            label: step.text.replace(stepPartRe, ''),
+            kind: CompletionItemKind.Function,
+            data: step.id
+        };
+    });
+}
+
+function getPageCompletion(): CompletionItem[] {
+    return Object.keys(pages).map((page) => {
+        return {
+            label: pages[page].text,
+            kind: CompletionItemKind.Function,
+            data: pages[page].id
+        };
+    });
+}
+
+function getPageObjectCompletion(page: string): CompletionItem[] {
+    return pages[page].objects.map((pageObject) => {
+        return {
+            label: pageObject.text,
+            kind: CompletionItemKind.Function,
+            data: pageObject.id
+        };
+    });
+}
+
+//Current position of our cursor
+enum PositionType {
+    Step,
+    Page,
+    PageObject
+}
+
+interface PositionObject {
+    type: PositionType,
+    page?: string,
+    pageObject?: string
+}
+
+function getPositionObject(line: string, position: number): PositionObject {
+    let slicedLine = line.slice(0, position);
+    let match = slicedLine.match(/"/g);
+    if (match && match.length % 2) {
+        //Double quote was opened but was not closed
+        let pageMatch = slicedLine.match(/"([^"]*)"\."([^"]*)$/);
+        let endLine = line.slice(position).replace(/".*/, '');
+        if (pageMatch) {
+            return {
+                type: PositionType.PageObject,
+                page: pageMatch[1],
+                pageObject: pageMatch[2] + endLine
+            };
+        } else {
+            return {
+                type: PositionType.Page,
+                page: slicedLine.match(/([^"]*)$/)[1] + endLine
+            };
+        }
+    } else {
+        return {type: PositionType.Step};
+    }
+}
+
+connection.onInitialize((params): InitializeResult => {
+    workspaceRoot = params.rootPath;
+    // setSteps();
+    return {
+        capabilities: {
+            // Full text sync mode
+            textDocumentSync: documents.syncKind,
+            //Completion will be triggered after every character pressing
+            completionProvider: {
+                resolveProvider: true,
+            },
+            definitionProvider : true,
+            documentFormattingProvider : true,
+            documentRangeFormattingProvider: true
+        }
+    };
+});
+
+function populateStepsAndPageObjects() {
+    //Populate steps array
+    let stepsPathes = [].concat(settings.cucumberautocomplete.steps);
+    steps = [];
+    stepsPathes.forEach((path) => {
+        glob({ gitignore: true }).readdirSync(path).forEach(f => {
+            steps = steps.concat(getFileSteps(f));
+        });
+    });
+
+    //Populate pages array
+    let pagesObj = settings.cucumberautocomplete.pages;
+    pages = {};
+    Object.keys(pagesObj).forEach((key) => {
+        let path = workspaceRoot + '/' + pagesObj[key];
+        pages[key] = getPage(key, path);
+    });
+}
+
+connection.onDidChangeConfiguration((change) => {
+    //Get settings object
+    settings = <Settings>change.settings;
+});
+
+documents.onDidOpen(() => {
+    settings && populateStepsAndPageObjects();
+});
+
+connection.onCompletion((position: TextDocumentPositionParams): CompletionItem[] => {
+    let text = documents.get(position.textDocument.uri).getText().split(/\r?\n/g);
+    let line = text[position.position.line];
+    let char = position.position.character;
+    let positionObj = getPositionObject(line, char);
+    if (line.search(gerkinRegEx) !== -1) {
+        switch (positionObj.type) {
+            case PositionType.Page:
+                return getPageCompletion();
+            case PositionType.Step:
+                return getStepsCompletion(line);
+            case PositionType.PageObject:
+                return getPageObjectCompletion(positionObj.page);
+        }
+    }
+});
+
+connection.onCompletionResolve((item: CompletionItem): CompletionItem => {
+    let step = steps.find((el) => {return el.id === item.data; });
+    item.detail = step.text;
+    item.documentation = step.desc;
+    return item;
+});
+
+documents.onDidChangeContent((change): void => {
+    let changeText = change.document.getText();
+    let diagnostics = validate(changeText);
+    connection.sendDiagnostics({ uri: change.document.uri, diagnostics });
+    //Populate steps and page objects after every symbol typed
+    settings && populateStepsAndPageObjects();
+});
+
+connection.onDefinition((position: TextDocumentPositionParams): Definition => {
+    let text = documents.get(position.textDocument.uri).getText().split(/\r?\n/g);
+    let line = text[position.position.line];
+    let char = position.position.character;
+    let positionObj = getPositionObject(line, char);
+    switch (positionObj.type) {
+        case PositionType.Page:
+            return pages[positionObj.page].def;
+        case PositionType.Step:
+            let match = handleLine(line);
+            if (match.stepMatch) {
+                return match.stepMatch.def;
+            }
+        case PositionType.PageObject:
+            return pages[positionObj.page].objects
+                .find((el) => { return positionObj.pageObject === el.text; }).def;
+    }
+});
+
+interface FormatConf {
+    text: string,
+    indents: number
+}
+
+let formatConf = [
+    {text: 'Feature:', indents: 0},
+    {text: 'Scenario:', indents: 1},
+    {text: 'Given', indents: 2},
+    {text: 'When', indents: 2},
+    {text: 'Then', indents: 2},
+    {text: 'And', indents: 2},
+    {text: '#', indents: 2}
+];
+
+function format(options: FormattingOptions, text: string, range?: Range): TextEdit  {
+
+    //Get indent
+    let spaces = options.insertSpaces;
+    let tabSize = options.tabSize;
+    let indent;
+    if (spaces) {
+        indent = ' '.repeat(tabSize);
+    } else {
+        indent = '\t';
+    }
+
+    //Get text array
+    let textArr = text.split(/\r?\n/g);
+
+    //Use whole document if no range provided
+    if (range) {
+        range = Range.create(Position.create(range.start.line, 0), Position.create(range.end.line, textArr[range.end.line].length));
+        textArr = textArr.splice(range.start.line, range.end.line - range.start.line + 1);
+    } else {
+        range = Range.create(Position.create(0, 0), Position.create(textArr.length - 1, textArr[textArr.length - 1].length));
+    }
+
+    //Get formatted array
+    let indentsCount = 0;
+    let newTextArr = textArr.map(line => {
+        if (line.search(/^\s*$/) !== -1) {
+            return '';
+        } else {
+            let foundFormat = formatConf.find(conf => {
+                return (line.search(new RegExp('^\\s*' + conf.text)) !== -1);
+            });
+            if (foundFormat) {
+                indentsCount = foundFormat.indents;
+            }
+            return line.replace(/^\s*/, indent.repeat(indentsCount));
+        }
+    });
+
+    //Return TextEdit
+    return TextEdit.replace(range, newTextArr.join('\r\n'));
+}
+
+connection.onDocumentFormatting((params: DocumentFormattingParams): TextEdit[] => {
+    let text = documents.get(params.textDocument.uri).getText();
+    return [format(params.options, text)];
+});
+
+connection.onDocumentRangeFormatting((params: DocumentRangeFormattingParams): TextEdit[] => {
+    let text = documents.get(params.textDocument.uri).getText();
+    return [format(params.options, text, params.range)];
+});
+
 connection.listen();