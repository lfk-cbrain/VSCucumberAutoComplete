{
  "name": "cucumberautocomplete-server",
  "description": "Server part of VsCucumberAutoComplete extension",
  "version": "2.5.0",
  "author": "Alexander Krechik",
  "engines": {
    "node": "*"
  },
  "dependencies": {
    "glob": "^7.1.1",
    "md5": "^2.2.1",
    "strip-comments": "^0.4.4",
    "vscode-languageserver": "^3.5.0"
  },
  "devDependencies": {
    "@types/chai": "^3.4.34",
    "@types/mocha": "^2.2.39",
    "@types/node": "^6.0.52",
    "chai": "^3.5.0",
    "mocha": "^3.2.0",
    "ts-node": "^2.0.0",
    "tslint": "^4.2.0",
    "typescript": "~2.3.0",
<<<<<<< HEAD
    "vscode": "^1.18.0"
=======
    "vscode": "^1.1.10"
>>>>>>> d7c1f932
  },
  "scripts": {
    "compile": "installServerIntoExtension ../gclient ./package.json ./tsconfig.json && tsc -p .",
    "watch": "installServerIntoExtension ../gclient ./package.json ./tsconfig.json && tsc --watch -p .",
    "test": "./node_modules/.bin/mocha -r ts-node/register test/**/*.spec.ts",
    "lint": "./node_modules/.bin/tslint 'src/**/*.ts'"
  }
}<|MERGE_RESOLUTION|>--- conflicted
+++ resolved
@@ -21,11 +21,7 @@
     "ts-node": "^2.0.0",
     "tslint": "^4.2.0",
     "typescript": "~2.3.0",
-<<<<<<< HEAD
-    "vscode": "^1.18.0"
-=======
     "vscode": "^1.1.10"
->>>>>>> d7c1f932
   },
   "scripts": {
     "compile": "installServerIntoExtension ../gclient ./package.json ./tsconfig.json && tsc -p .",
